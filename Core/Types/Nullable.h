// GameDev Template Library - Created by Mateusz Karbowiak 2024-25
// Repository: https://github.com/mtszkarbowiak/mk-stl/
//
// This project is licensed under the MIT License, which allows you to use, modify, distribute,
// and sublicense the code as long as the original license is included in derivative works.
// See the LICENSE file for more details.

#pragma once

#include "Language/Keywords.h"
#include "Language/Templates.h"

/// <summary>
/// Wrapper over a value type that can be assigned an additional null value.
/// </summary>
///
/// <typeparam name="T">
/// Type of the stored value.
/// </typeparam>
/// <typeparam name="UseTombstone">
/// Flag indicating whether to use tombstone value.
/// </typeparam>
template<typename T, bool M = (GetMaxTombstoneDepth<T>::Value > 0)>
class Nullable;

/// <summary>
/// Wrapper over a value type that can be assigned an additional null value.
/// To represent null, this implementation always uses a sentinel value taking additional byte.
/// </summary>
///
/// <typeparam name="T">
/// Type of the stored value. It need not to use a tombstone value.
/// </typeparam>
template<typename T>
class Nullable<T, false>
{
public:
    using Element = T;

private:
<<<<<<< HEAD
    Element _value; //TODO This should be a union to avoid default construction!
=======
    union
    {
        Element _value;
    };
>>>>>>> 57119d92
    int8 _nullLevel{ 1 };


    // Element Access

public:
    /// <summary> Checks if the nullable has a value. </summary>
    NO_DISCARD FORCE_INLINE
    auto HasValue() const -> bool
    {
        return _nullLevel == 0;
    }

    /// <summary> Reference to the value. Nullable must not be empty. </summary>
    NO_DISCARD FORCE_INLINE
    auto Value() -> Element&
    {
        ASSERT(HasValue());
        return _value;
    }

    /// <summary> Reference to the value. Nullable must not be empty. </summary>
    NO_DISCARD FORCE_INLINE
    auto Value() const -> const Element&
    {
        ASSERT(HasValue());
        return _value;
    }

    /// <summary> Overwrites the value with the specified one by move. </summary>
    void Set(Element&& value)
    {
        if (HasValue())
        {
            _value = MOVE(value);
        }
        else 
        {
            new (&_value) Element{ MOVE(value) };
            _nullLevel = 0;
        }
    }

    /// <summary> Overwrites the value with the specified one by copy. </summary>
    void Set(const Element& value)
    {
        if (HasValue())
        {
            _value = value;
        }
        else
        {
            new (&_value) Element{ value };
            _nullLevel = 0;
        }
    }

    /// <summary> Resets the value to null. </summary>
    void Clear()
    {
        if (HasValue())
        {
            _value.~Element();
            _nullLevel = 0;
        }
    }


    // Tombstone (Nested Nullable)

    friend Nullable<Nullable, true>;

private:
    NO_DISCARD FORCE_INLINE
    auto IsTombstone() const -> bool
    {
        return _nullLevel > 1;
    }

    NO_DISCARD FORCE_INLINE
    auto GetTombstoneLevel() const -> int8
    {
        return _nullLevel - 1; // Go out
    }

    /// <summary>
    /// Creates a tombstone of a nullable.
    /// You better know what you are doing, if you want to use it!
    /// </summary>
    FORCE_INLINE explicit
    Nullable(const TombstoneDepth tombstoneTag)
        : _nullLevel{ static_cast<int8>(tombstoneTag.Value + 1) } // Go in
    {
        ASSERT(tombstoneTag.Value >= 0);
    }


    // Lifecycle

public:
    /// <summary> Initializes empty nullable. </summary>
    FORCE_INLINE constexpr
    Nullable()
    {
    }

    /// <summary> Initializes nullable with the specified value. </summary>
    FORCE_INLINE explicit
    Nullable(Element&& value)
        : _value{ MOVE(value) }
        , _nullLevel{ 0 }
    {
    }

    /// <summary> Initializes nullable with a copy of the specified value. </summary>
    FORCE_INLINE
    Nullable(const Nullable& other)
        : _nullLevel{ other._nullLevel }
    {
        if (HasValue())
        {
            new (&_value) Element{ other._value };
        }
    }

    /// <summary> Initializes nullable by moving the value from other nullable. </summary>
    FORCE_INLINE
    Nullable(Nullable&& other) noexcept
        : _nullLevel{ other._nullLevel }
    {
        if (HasValue())
        {
            new (&_value) Element{ MOVE(other._value) };
            other.Clear();
        }
    }

    /// <summary> Assigns the value from the specified nullable. </summary>
    MAY_DISCARD FORCE_INLINE
    auto operator=(const Nullable& other) -> Nullable&
    {
        if (this != &other)
        {
            Clear();
            _nullLevel = other._nullLevel;
            if (HasValue())
            {
                new (&_value) Element{ other._value };
            }
        }
        return *this;
    }

    /// <summary> Assigns the value by moving it from the specified nullable. </summary>
    MAY_DISCARD FORCE_INLINE
    auto operator=(Nullable&& other) noexcept -> Nullable&
    {
        if (this != &other)
        {
            Clear();
            _nullLevel = other._nullLevel;
            if (HasValue())
            {
                new (&_value) Element{ MOVE(other._value) };
                other.Clear();
            }
        }
        return *this;
    }

    FORCE_INLINE
    ~Nullable()
    {
        Clear();
    }


    // Utility

    NO_DISCARD FORCE_INLINE
    auto IsEmpty() const -> bool
    {
        return !HasValue();
    }

    /// <summary> Overwrites the value with the specified one by move, if it is null. </summary>
    FORCE_INLINE
    void SetIfNull(Element&& value)
    {
        if (!HasValue())
        {
            Set(MOVE(value));
        }
    }

    /// <summary> Overwrites the value with the specified one by copy, if it is null. </summary>
    FORCE_INLINE
    void SetIfNull(const Element& value)
    {
        if (!HasValue())
        {
            Set(value);
        }
    }
};

template<typename T>
struct GetMaxTombstoneDepth<Nullable<T, false>>
{
    enum { Value = 64 };
};


/// <summary>
/// Wrapper over a value type that can be assigned an additional null value.
/// This implementation cedes tracking of null value to the underlying type via tombstone values.
/// Therefore, it does not require any additional memory to store the null value.
/// Additionally, the underlying type may skip the null value check.
/// </summary>
/// 
/// <typeparam name="T">
/// Type of the stored value. It must support tombstone values.
/// </typeparam>
///
/// <remarks>
/// 1. 
/// </remarks>
template<typename T>
class Nullable<T, true>
{
    static_assert(GetMaxTombstoneDepth<T>::Value > 0, "Type does not support tombstone values.");

public:
    using Element = T;

private:
    Element _value{ TombstoneDepth{ 1 } };


    // Element Access

public:
    /// <summary> Checks if the nullable has a value. </summary>
    NO_DISCARD FORCE_INLINE
    auto HasValue() const -> bool
    {
        return !_value.IsTombstone(); // Use the underlying type's tombstone.
    }

    /// <summary> Reference to the value. Nullable must not be empty. </summary>
    NO_DISCARD FORCE_INLINE
    auto Value() -> Element&
    {
        ASSERT(HasValue());
        return _value;
    }

    /// <summary> Reference to the value. Nullable must not be empty. </summary>
    NO_DISCARD FORCE_INLINE
    auto Value() const -> const Element&
    {
        ASSERT(HasValue());
        return _value;
    }

    /// <summary> Overwrites the value with the specified one by move. </summary>
    FORCE_INLINE
    void Set(Element&& value)
    {
        _value = MOVE(value); // Should overwrite the tombstone. (or should it?)
    }

    /// <summary> Overwrites the value with the specified one by copy. </summary>
    FORCE_INLINE
    void Set(const Element& value)
    {
        _value = value; // Should overwrite the tombstone. (or should it?)
    }

    /// <summary> Resets the value to null. </summary>
    FORCE_INLINE
    void Clear()
    {
        _value = Element{ TombstoneDepth{ 1 } };
    }


    // Tombstone (Nested Nullable)

    friend Nullable<Nullable, true>;

private:
    NO_DISCARD FORCE_INLINE
    auto IsTombstone() const -> bool
    {
        return GetTombstoneLevel() > 0;
    }

    NO_DISCARD FORCE_INLINE
    auto GetTombstoneLevel() const -> int8
    {
        return _value.GetTombstoneLevel() - 1; // Go out
    }

    /// <summary>
    /// Creates a tombstone of a nullable.
    /// You better know what you are doing, if you want to use it!
    /// </summary>
    FORCE_INLINE explicit
    Nullable(const TombstoneDepth tombstoneTag)
        : _value{ TombstoneDepth{static_cast<int8>(tombstoneTag.Value + 1) } } // Go in
    {
        ASSERT(tombstoneTag.Value > 0);
    }


    // Lifecycle

public:
    /// <summary> Initializes empty nullable. </summary>
    FORCE_INLINE constexpr
    Nullable()
    {
    }

    /// <summary> Initializes nullable with the specified value. </summary>
    FORCE_INLINE explicit
    Nullable(Element&& value)
        : _value{ MOVE(value) }
    {
    }

    /// <summary> Initializes nullable with a copy of the specified value. </summary>
    FORCE_INLINE
    Nullable(const Nullable& other)
        : _value{ other._value }
    {
    }

    /// <summary> Initializes nullable by moving the value from other nullable. </summary>
    FORCE_INLINE
    Nullable(Nullable&& other) noexcept
        : _value{ MOVE(other._value) }
    {
        other.Clear();
    }

    /// <summary> Assigns the value from the specified nullable. </summary>
    MAY_DISCARD FORCE_INLINE
    auto operator=(const Nullable& other) -> Nullable&
    {
        if (this != &other)
        {
            _value = other._value;
        }
        return *this;
    }

    /// <summary> Assigns the value by moving it from the specified nullable. </summary>
    MAY_DISCARD FORCE_INLINE
    auto operator=(Nullable&& other) noexcept -> Nullable&
    {
        if (this != &other)
        {
            _value = MOVE(other._value);
            other.Clear();
        }
        return *this;
    }

    FORCE_INLINE
    ~Nullable()
    {
        Clear();
    }


    // Utility

    NO_DISCARD FORCE_INLINE
    auto IsEmpty() const -> bool
    {
        return !HasValue();
    }

    /// <summary> Overwrites the value with the specified one by move, if it is null. </summary>
    FORCE_INLINE
    void SetIfNull(Element&& value)
    {
        if (!HasValue())
        {
            Set(MOVE(value));
        }
    }

    /// <summary> Overwrites the value with the specified one by copy, if it is null. </summary>
    FORCE_INLINE
    void SetIfNull(const Element& value)
    {
        if (!HasValue())
        {
            Set(value);
        }
    }
};

template<typename T>
struct GetMaxTombstoneDepth<Nullable<T, true>>
{
    enum { Value = GetMaxTombstoneDepth<T>::Value - 1 };
};


/// <summary>
/// Type alias for a nullable type that enforces usage of sentinel value.
/// </summary>
template<typename T>
using SentinelNullable = Nullable<T, false>;

/// <summary>
/// Type alias for a nullable type that enforces usage of tombstone value.
/// All constraints of the underlying type must be met.
/// </summary>
template<typename T>
using TombstoneNullable = Nullable<T, true>;<|MERGE_RESOLUTION|>--- conflicted
+++ resolved
@@ -38,14 +38,10 @@
     using Element = T;
 
 private:
-<<<<<<< HEAD
-    Element _value; //TODO This should be a union to avoid default construction!
-=======
     union
     {
         Element _value;
     };
->>>>>>> 57119d92
     int8 _nullLevel{ 1 };
 
 
@@ -150,6 +146,7 @@
     FORCE_INLINE constexpr
     Nullable()
     {
+        // Pass (`default` not supported)
     }
 
     /// <summary> Initializes nullable with the specified value. </summary>
@@ -369,6 +366,7 @@
     FORCE_INLINE constexpr
     Nullable()
     {
+        // Pass (`default` not supported)
     }
 
     /// <summary> Initializes nullable with the specified value. </summary>
